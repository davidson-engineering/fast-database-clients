--- conflicted
+++ resolved
@@ -9,17 +9,13 @@
 from abc import ABC, abstractmethod
 from typing import Union
 from pathlib import Path
-<<<<<<< HEAD
 from collections import deque
 import threading
 import time
+import asyncio
 
 MAX_BUFFER_LENGTH = 65_536
 WRITE_BATCH_SIZE = 5_000
-=======
-import asyncio
->>>>>>> ab4ee3d8
-
 
 def load_config(filepath: Union[str, Path]) -> dict:
     if isinstance(filepath, str):
@@ -57,7 +53,7 @@
 
 
 class DatabaseClientBase(ABC):
-<<<<<<< HEAD
+
     def __init__(self, buffer=None, write_interval=0.5, **kwargs):
         self._kwargs = kwargs
         self._client = None
@@ -67,12 +63,6 @@
             self.buffer = buffer
         else:
             self.buffer = deque(maxlen=MAX_BUFFER_LENGTH)
-=======
-    def __init__(self, buffer=None, **kwargs):
-        self._kwargs = kwargs
-        self._client = None
-        self._buffer = buffer if buffer else []
->>>>>>> ab4ee3d8
 
     @abstractmethod
     def ping(self): ...
